--- conflicted
+++ resolved
@@ -303,32 +303,11 @@
     coords1 = shapely.get_coordinates(df1.geometry)
     coords2 = shapely.get_coordinates(df2.geometry)
 
-<<<<<<< HEAD
-    # Extract height arrays
-    if height1 is not None and height2 is not None:
-        height1 = df1[height1].values
-        height2 = df2[height2].values
-    elif fillin_method == "chm":
-        logging.info("Extracting treetop heights from CHM")
-        # Path to CHM file given. Extract height for the coordinates
-        if chm_path is None:
-            raise ValueError("CHM path must be provided when fillin_method is 'chm'.")
-        height1 = get_heights_from_chm(coords1, df1.crs, chm_path)
-        height2 = get_heights_from_chm(coords2, df2.crs, chm_path)
-    elif fillin_method == "bbox":
-        # TODO: Decide logic to compute height values from bounding boxes
-        pass
-    else:
-        raise ValueError(
-            "Please provide values for 'height1' and 'height2' or a 'fillin_option' to sample values from CHM."
-        )
-=======
     # If height values are not provided, the algorithm only uses distance to find the matches
     ignore_height = False
     if (height_column_1 is None) and (fillin_method is None):
         logging.info("Not using height values for matching points.")
         ignore_height = True
->>>>>>> 52cdeffe
 
     if not ignore_height:
         # Extract height values using dataframe column or from CHM if provided
