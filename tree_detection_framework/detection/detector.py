--- conflicted
+++ resolved
@@ -15,10 +15,8 @@
 from detectron2.modeling import build_model
 from lightning.pytorch.callbacks import ModelCheckpoint
 from lightning.pytorch.loggers import TensorBoardLogger
-<<<<<<< HEAD
 from sam2.automatic_mask_generator import SAM2AutomaticMaskGenerator
 from sam2.build_sam import build_sam2
-=======
 from scipy.ndimage import maximum_filter
 from shapely.geometry import (
     GeometryCollection,
@@ -27,7 +25,6 @@
     Point,
     Polygon,
 )
->>>>>>> e32b63a1
 from torch.utils.data import DataLoader
 from torchgeo.datasets.utils import BoundingBox
 from tqdm import tqdm
@@ -774,9 +771,9 @@
 #follow README for download instructions
 class SAMV2Detector(Detector):
 
-    def __init__(self, 
+    def __init__(self,
                  device=DEFAULT_DEVICE,
-                 sam2_checkpoint="checkpoints/sam2.1_hiera_large.pt", 
+                 sam2_checkpoint="checkpoints/sam2.1_hiera_large.pt",
                  model_cfg= "configs/sam2.1/sam2.1_hiera_l.yaml"):
         self.device = device
 
@@ -799,7 +796,7 @@
             for original_image in batch:
                 if original_image.shape[0] < 3:
                     raise ValueError("Original image has less than 3 channels")
-                 
+
                 original_image = original_image.permute(1, 2, 0).byte().numpy()
                 rgb_image = original_image[:, :, :1]
                 mask = self.mask_generator.generate(rgb_image) #model expects rgb 0-255 range (h, w, 3)
@@ -825,7 +822,7 @@
         images = batch["image"]
 
         #computational bottleneck
-        batch_preds = self.call_predict(images) 
+        batch_preds = self.call_predict(images)
 
         # To store all predicted polygons
         all_geometries = []
